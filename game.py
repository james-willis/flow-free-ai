--- conflicted
+++ resolved
@@ -1,4 +1,4 @@
-"""Represent a game of Flow Free.
+"""Represents a game of Flow Free.
 
 This module is designed to represent an instance of the game Flow Free, Flow Free is a mobile game
 created by Big Duck Games, and is available on iOS and Android devices. This modules attempts to
@@ -6,13 +6,16 @@
 players in mind.
 """
 
+import matplotlib.pyplot as plt
+import numpy as np
+
 class _Tile(object):
     """A tile to represent a single position on a Flow Free board.
 
     Attributes:
-        is_dot (boolean): Indicates if the tile contains a dot.
-        color (str): Indicates the color of the tile.
-        next (:obj:`tile`): The next tile in line.  Is None if no next item in line.
+        is_dot: Whether the tile contains a dot.
+        color: The string of the color of the tile.
+        next: The next _Tile in line.  Is None if no next item in line.
 
     """
     def __init__(self, is_dot=False, color=None):
@@ -21,19 +24,19 @@
         self.next = None
 
     def line_end(self):
-        """returns the tile at the terminus of the line by following the next values"""
+        """Returns the tile at the terminus of the line by following the next values."""
         curr = self
         while curr.next:
             curr = curr.next
         return curr
 
-class _Dot(object):
-    """Represent a dot on the gameboard.
+class Dot(object):
+    """Represents a dot on the gameboard.
 
     Attributes:
-        x (int): the x coordinate of the location of the dot on the gameboard.
-        y (int): the y coordinate of the location of the dot on the gameboard.
-        color (str): the color of the dot, there will be exactly two dots of each color on a
+        x: The int x coordinate of the location of the dot on the gameboard.
+        y: The int y coordinate of the location of the dot on the gameboard.
+        color : The string color of the dot, there will be exactly two dots of each color on a
             given board.
     """
     def __init__(self, x, y, color):
@@ -47,58 +50,26 @@
 
     Attributes:
         dimension: The int dimension of the gameboard.
-        board: A two dimensional (dimension x dimension) list of the Tiles that
+        board: A two dimensional (dimension x dimension) list of the _Tiles that
             comprise the gameboard.
         dots: A list of all of the Dots on the gameboard.
     """
 
-    def __init__(self, dim, dots):
-        self.board = [[_Tile()] * dim for _ in range(dim)]
+    def __init__(self, dimension, dots):
+        self.board = [[_Tile()] * dimension for _ in range(dimension)]
         self.dots = dots
         self.dimension = dimension
 
         for dot in dots:
-<<<<<<< HEAD
             self.board[dot.x][dot.y] = _Tile(True, dot.color)
-=======
-            self.board[dot.x][dot.y] = self.Tile(is_dot=True, color=dot.color)
-
-    class Tile(object):
-        """A tile to represent a single position on a Flow Free board.
-
-        Attributes:
-            is_dot: Whether the tile contains a dot.
-            color: The string color of the tile.
-            next: The next Tile in line.  Is None if no next item in line.
-
-        """
-        def __init__(self, is_dot=False, color=None):
-            self.is_dot = is_dot
-            self.color = color
-            self.next = None
-
-    class Dot(object):
-        """Represents a dot on the gameboard.
-
-        Attributes:
-            x: The int x coordinate of the location of the dot on the gameboard.
-            y: The int y coordinate of the location of the dot on the gameboard.
-            color: The string color of the dot. There will be exactly two dots of each color on a
-                given board.
-        """
-        def __init__(self, x, y, color):
-            self.x = x
-            self.y = y
-            self.color = color
->>>>>>> d0fbac27
 
     def color_tile(self, previous, current):
         """Updates the gameboard to add a tile to a path.
 
         Args:
             previous: A tuple representing the location of the end of the line
-                you'd like to expand. The first element is the int x coordinate and the second element
-                is the int y coordinate.
+                you'd like to expand. The first element is the int x coordinate and the second
+                element is the int y coordinate.
             current: A tuple representing the location of Tile to add to the
                 line. The first element is the int x coordinate and the second element is the int y
                 coordinate.
@@ -118,11 +89,6 @@
         if current_tile.is_dot and previous_tile.color != current_tile.color:
             raise ValueError("Cannot draw on dot")
 
-        if current_tile.is_dot and current_tile.next:
-            # If the dot has a next value then it must be the same dot the line starts from since
-            # 2 lines of the same color cannot exist.
-            raise ValueError("cannot start and end line at same dot")
-
         if  previous_tile.next:
             raise ValueError("Previous tile must be the end of line")
 
@@ -141,6 +107,12 @@
                     other_dot = dot
             self.remove_line((other_dot.x, other_dot.y))
 
+        if current_tile.is_dot and current_tile.next:
+            # If the dot has a next value then it must be the same dot the line starts from since
+            # 2 lines of the same color cannot exist. Must be done after deleting other line, in
+            # case of adjacent dots of the same color.
+            raise ValueError("cannot start and end line at same dot")
+
         # If theres already a line here, delete the existing line from current tile.
         if current_tile.color:
             self.remove_line(current)
@@ -156,7 +128,7 @@
         linked list of `next ` values until a dot is encountered or  the line ends.
 
         Args:
-            origin: A tuple of the location of the Tile to begin line
+            origin: A tuple of the location of the _Tile to begin line
                 removal from. The first element is the int x coordinate and the second element
                 is the int y coordinate.
         """
@@ -174,6 +146,28 @@
             current_tile.next = None
             current_tile = temp
 
+    def display_game(self):
+        """Displays the current game state."""
+        display = plt.figure()
+
+        # Plots dots.
+        for dot in dots:
+            plt.scatter(dot.x + .5, dot.y + .5, color=dot.color, s=1000)
+
+        # Makes a uniform grid,
+        axes = display.gca()
+        axes.set_aspect('equal', adjustable='box')
+        axes.set_xticks(np.arange(0, self.dimension + 1, 1))
+        axes.set_yticks(np.arange(0, self.dimension + 1, 1))
+        plt.grid(True, color="black", linestyle="-")
+        axes.set_xticklabels([])
+        axes.set_yticklabels([])
+        for tic in axes.xaxis.get_major_ticks():
+            tic.tick1On = tic.tick2On = False
+        for tic in axes.yaxis.get_major_ticks():
+            tic.tick1On = tic.tick2On = False
+        plt.show()
+
     def game_won(self):
         """Determines if the current board is a winning configuration.
 
@@ -184,7 +178,7 @@
             True if the board is a winning configuration, False otherwise.
         """
 
-        # Makes sure every tile is colored
+        # Makes sure every tile is colored,
         for column in self.board:
             for tile in column:
                 if not tile.color:
@@ -206,4 +200,9 @@
             elif dot_tile.next:
                 colors.remove(dot.color)
         # If colors isn't empty, not all colors have lines.
-        return not colors+        return not colors
+
+if __name__ == "__main__":
+    dots = [Dot(x, x, 'red') for x in range(6)]
+    x = GameInstance(6, dots)
+    x.display_game()